--- conflicted
+++ resolved
@@ -489,21 +489,20 @@
         this.storePathCommitLog = storePathCommitLog;
     }
 
-<<<<<<< HEAD
+    public String getStorePathDLedgerCommitLog() {
+        return storePathDLedgerCommitLog;
+    }
+
+    public void setStorePathDLedgerCommitLog(String storePathDLedgerCommitLog) {
+        this.storePathDLedgerCommitLog = storePathDLedgerCommitLog;
+    }
+
     public String getStorePathEpochFile() {
         return storePathEpochFile;
     }
 
     public void setStorePathEpochFile(String storePathEpochFile) {
         this.storePathEpochFile = storePathEpochFile;
-=======
-    public String getStorePathDLedgerCommitLog() {
-        return storePathDLedgerCommitLog;
-    }
-
-    public void setStorePathDLedgerCommitLog(String storePathDLedgerCommitLog) {
-        this.storePathDLedgerCommitLog = storePathDLedgerCommitLog;
->>>>>>> 833e9e0e
     }
 
     public String getDeleteWhen() {
